<<<<<<< HEAD
{-# LANGUAGE DeriveFunctor, DeriveDataTypeable #-}
=======
{-# LANGUAGE DeriveDataTypeable, DeriveGeneric #-}
>>>>>>> b8d741bb
module Statistics.Test.Types (
    Test(..)
  , isSignificant
  , TestResult(..)
  , significant
  , TestType(..)
  ) where

<<<<<<< HEAD
import Data.Typeable (Typeable)
import Statistics.Types (CL)
=======
import Data.Aeson (FromJSON, ToJSON)
import Data.Data (Typeable, Data)
import GHC.Generics
>>>>>>> b8d741bb

-- | Result of hypothesis testing
data TestResult = Significant    -- ^ Null hypothesis should be rejected
                | NotSignificant -- ^ Data is compatible with hypothesis
                  deriving (Eq,Ord,Show,Typeable)

-- | Result of statistical test. It contains test p-value (probability of encountering
data Test a = Test
  { testSignificance :: CL Double
  , testExtraData    :: a
  }
  deriving (Eq,Ord,Show,Typeable,Functor)

-- | Check whether test is significant for given p-value.
isSignificant :: CL Double -> Test a -> TestResult
isSignificant cl t
  -- FIXME: check what Ord instance have correct meaning
  = significant $ cl <= testSignificance t

-- | Test type. Exact meaning depends on a specific test. But
-- generally it's tested whether some statistics is too big (small)
-- for 'OneTailed' or whether it too big or too small for 'TwoTailed'
data TestType = OneTailed
              | TwoTailed
              deriving (Eq,Ord,Show,Typeable,Data,Generic)

instance FromJSON TestType
instance ToJSON TestType

<<<<<<< HEAD
=======
-- | Result of hypothesis testing
data TestResult = Significant    -- ^ Null hypothesis should be rejected
                | NotSignificant -- ^ Data is compatible with hypothesis
                  deriving (Eq,Ord,Show,Typeable,Data,Generic)

instance FromJSON TestResult
instance ToJSON TestResult

>>>>>>> b8d741bb
-- | Significant if parameter is 'True', not significant otherwiser
significant :: Bool -> TestResult
significant True  = Significant
significant False = NotSignificant<|MERGE_RESOLUTION|>--- conflicted
+++ resolved
@@ -1,8 +1,4 @@
-<<<<<<< HEAD
-{-# LANGUAGE DeriveFunctor, DeriveDataTypeable #-}
-=======
-{-# LANGUAGE DeriveDataTypeable, DeriveGeneric #-}
->>>>>>> b8d741bb
+{-# LANGUAGE DeriveFunctor, DeriveDataTypeable,DeriveGeneric  #-}
 module Statistics.Test.Types (
     Test(..)
   , isSignificant
@@ -11,19 +7,15 @@
   , TestType(..)
   ) where
 
-<<<<<<< HEAD
-import Data.Typeable (Typeable)
+import Data.Aeson (FromJSON, ToJSON)
 import Statistics.Types (CL)
-=======
-import Data.Aeson (FromJSON, ToJSON)
 import Data.Data (Typeable, Data)
 import GHC.Generics
->>>>>>> b8d741bb
 
 -- | Result of hypothesis testing
 data TestResult = Significant    -- ^ Null hypothesis should be rejected
                 | NotSignificant -- ^ Data is compatible with hypothesis
-                  deriving (Eq,Ord,Show,Typeable)
+                  deriving (Eq,Ord,Show,Typeable,Data,Generic)
 
 -- | Result of statistical test. It contains test p-value (probability of encountering
 data Test a = Test
@@ -48,17 +40,9 @@
 instance FromJSON TestType
 instance ToJSON TestType
 
-<<<<<<< HEAD
-=======
--- | Result of hypothesis testing
-data TestResult = Significant    -- ^ Null hypothesis should be rejected
-                | NotSignificant -- ^ Data is compatible with hypothesis
-                  deriving (Eq,Ord,Show,Typeable,Data,Generic)
-
 instance FromJSON TestResult
 instance ToJSON TestResult
 
->>>>>>> b8d741bb
 -- | Significant if parameter is 'True', not significant otherwiser
 significant :: Bool -> TestResult
 significant True  = Significant
